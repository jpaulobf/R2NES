--- conflicted
+++ resolved
@@ -63,7 +63,6 @@
     private float[] sampleBuf = new float[8192];
     private int sampleWriteIdx = 0;
     private int sampleReadIdx = 0;
-<<<<<<< HEAD
     private float prevSample = 0.0f; // for linear interpolation between samples
 
     // Output filters to simulate NES analog response
@@ -73,14 +72,6 @@
     // HPF cutoff ~10 Hz, LPF cutoff ~14 kHz at 44.1kHz sample rate
     private static final double HPF_ALPHA = 0.9998; // very low cutoff
     private static final double LPF_ALPHA = 0.1; // approx 14kHz at 44.1kHz
-=======
-    // simple last-sample smoothing state
-    private float lastOutput = 0.0f;
-    // gentle scaling factors to tame low-frequency/TND contribution
-    private double tndTriScale = 0.9;   // reduce triangle contribution
-    private double tndNoiseScale = 0.9; // reduce noise contribution
-    private double tndDmcScale = 0.95;  // reduce DMC contribution
->>>>>>> 94f7dd32
 
     // ---- Envelope generators ----
     private final Envelope envP1 = new Envelope();
@@ -253,15 +244,11 @@
         recomputeSampleInterval();
         sampleAccum2xUnits = 0;
         sampleWriteIdx = sampleReadIdx = 0;
-<<<<<<< HEAD
         // Reset output filters
         hpfPrevIn = 0.0;
         hpfPrevOut = 0.0;
         lpfPrevOut = 0.0;
         prevSample = 0.0f;
-=======
-        lastOutput = 0.0f;
->>>>>>> 94f7dd32
     }
 
     @Override
@@ -277,19 +264,11 @@
         sampleAccum2xUnits += 2; // each CPU cycle adds two 2x units
         if (sampleAccum2xUnits >= sampleInterval2xUnits) {
             sampleAccum2xUnits -= sampleInterval2xUnits;
-<<<<<<< HEAD
             float currentSample = mixOutputSample();
             // Linear interpolation between consecutive samples for smoother output
             float s = (prevSample + currentSample) / 2.0f;
             prevSample = currentSample;
             writeSample(s);
-=======
-            float s = mixOutputSample();
-            // small smoothing to reduce clicks: write average of last and current
-            float out = (lastOutput + s) * 0.5f;
-            lastOutput = s;
-            writeSample(out);
->>>>>>> 94f7dd32
         }
     }
 
@@ -639,7 +618,6 @@
         int tri = getTriangleOutputLevel(); // 0..15
         int noi = getNoiseOutputLevel(); // 0..15
         double pulseSum = p1 + p2;
-<<<<<<< HEAD
         // linear interpolation in pulse LUT
         double idx = pulseSum;
         int idxLow = (int) Math.max(0, Math.min(PULSE_MIX_TABLE.length - 1, Math.floor(idx)));
@@ -662,25 +640,6 @@
         hpfPrevIn = lpfOut;
         out = hpfOut;
         // clamp to [0,1]
-=======
-        // clamp pulseSum to table range
-        int idx = (int) Math.max(0, Math.min(PULSE_MIX_TABLE.length - 1, Math.round(pulseSum)));
-        double pulseOut = PULSE_MIX_TABLE[idx];
-        // Use precomputed TND lookup: tri(0..15), noise(0..15), dmc(0..127)
-        // apply small scaling to reduce low-frequency weight and avoid harsh bass
-        int triIdx = (int) Math.max(0, Math.min(15, Math.round(tri * tndTriScale)));
-        int noiseIdx = (int) Math.max(0, Math.min(15, Math.round(noi * tndNoiseScale)));
-        int dmcIdx = 0;
-        if (enaDmc) {
-            dmcIdx = (int) Math.max(0, Math.min(127, Math.round(dmcOutputLevel * tndDmcScale)));
-        }
-        int tndIndex = (triIdx * 16 + noiseIdx) * 128 + dmcIdx;
-        double tndOut = TND_MIX_TABLE[tndIndex];
-        double out = pulseOut + tndOut; // approx 0..1
-        // gentle soft clipping to avoid harsh overload on lows
-        out = softClip(out);
-        // final clamp to safe range
->>>>>>> 94f7dd32
         if (out < 0)
             out = 0;
         if (out > 1)
